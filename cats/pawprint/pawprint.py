import os

import asdf
import astropy.table as apt
import astropy.units as u
import galstreams as gst
import numpy as np
from astropy.coordinates import SkyCoord
from gala.coordinates import GreatCircleICRSFrame
from matplotlib.path import Path as mpl_path

# class densityClass: #TODO: how to represent densities?


class Footprint2D(dict):
    def __init__(self, vertex_coordinates, footprint_type, stream_frame=None):
        if footprint_type == "sky":
            if isinstance(vertex_coordinates, SkyCoord):
                vc = vertex_coordinates
            else:
                vc = SkyCoord(vertex_coordinates)
            self.edges = vc
            self.vertices = np.array(
                [vc.transform_to(stream_frame).phi1, vc.transform_to(stream_frame).phi2]
            ).T

        elif footprint_type == "cartesian":
            self.edges = vertex_coordinates
            self.vertices = vertex_coordinates

        self.stream_frame = stream_frame
        self.footprint_type = footprint_type
        self.footprint = mpl_path(self.vertices)

    @classmethod
    def from_vertices(cls, vertex_coordinates, footprint_type):
        return cls(vertices, footprint_type)

    @classmethod
    def from_box(cls, min1, max1, min2, max2, footprint_type):
        vertices = get_vertices_from_box(min1, max1, min2, max2)
        return cls(vertices, footprint_type)

    @classmethod
    def from_file(cls, fname):
        with Table.read(fname) as t:
            vertices = t["vertices"]
            footprint_type = t["footprint_type"]
        return cls(vertices, footprint_type)

    def get_vertices_from_box(self, min1, max1, min2, max2):
        return [[min1, min2], [min1, max2], [max1, min2], [max1, max2]]

    def inside_footprint(self, data):
        if isinstance(data, SkyCoord):
            if self.stream_frame is None:
                print("can't!")
                return
            else:
                pts = np.array(
                    [
                        data.transform_to(self.stream_frame).phi1.value,
                        data.transform_to(self.stream_frame).phi2.value,
                    ]
                ).T
                return self.footprint.contains_points(pts)
        else:
            return self.footprint.contains_points(data)

    def export(self):
        data = {}
        data["stream_frame"] = self.stream_frame
        data["vertices"] = self.vertices
        data["footprint_type"] = self.footprint_type
        return data


class Pawprint(dict):
    """Dictionary class to store a "pawprint":
    polygons in multiple observational spaces that define the initial selection
    used for stream track modeling,
    membership calculation / density modeling, and background modeling.

    New convention: everything is in phi1 phi2 (don't cross the streams)

    """

    def __init__(self, data):
        self.stream_name = data["stream_name"]
        self.pawprint_ID = data["pawprint_ID"]
        self.stream_frame = data["stream_frame"]
        self.width = data["width"]
        self.skyprint = {
            "stream": Footprint2D(
                data["stream_vertices"],
                footprint_type="sky",
                stream_frame=self.stream_frame,
            ),
            "background": Footprint2D(
                data["background_vertices"],
                footprint_type="sky",
                stream_frame=self.stream_frame,
            ),
        }
        # WG3: how to implement distance dependence in isochrone selections?
        self.cmd_filters = data["cmd_filters"]

        if self.cmd_filters is not None:
            self.cmdprint = {}
            for k in data.cmd_filters.keys():
                self.cmdprint[k] = Footprint2D(
                    data["cmd_vertices"][k], footprint_type="cartesian"
                )
        else:
            self.cmdprint = None
        if data["pm_vertices"] is not None:
            self.pmprint = Footprint2D(
                data["pm_vertices"], footprint_type="cartesian"
            )  # polygon(s) in proper-motion space mu_phi1, mu_phi2
        else:
            self.pmprint = None
        if data["pm1_vertices"] is not None:
            self.pm1print = Footprint2D(
                data["pm1_vertices"], footprint_type="cartesian"
            )  # polygon(s) in proper-motion space mu_phi1, mu_phi2
        else:
            self.pm1print = None
            
        # Need to code this into CMD and proper motion stuff
        if data["pm2_vertices"] is not None:
            self.pm2print = Footprint2D(
                data["pm2_vertices"], footprint_type="cartesian"
            )  # polygon(s) in proper-motion space mu_phi1, mu_phi2
        else:
            self.pm2print = None

        self.track = data["track"]

    @classmethod
    def from_file(cls, fname):
        import asdf

        data = {}
        with asdf.open("fname") as a:
            # first transfer the stuff that goes directly
            data["stream_name"] = a["stream_name"]
            data["pawprint_ID"] = a["pawprint_ID"]
            data["stream_frame"] = a["stream_frame"]
            data["width"] = a["width"]
            data["cmd_filters"] = a["cmd_filters"]

            # now create footprints from vertices
            data["sky"] = {}

            if a["on_stream"]["cmd"] is not None:
                data["cmd_vertices"] = dict(
                    [
                        (
                            k,
                            Footprint2D(
                                a["on_stream"]["cmd"][k]["vertices"],
                                a["on_stream"]["cmd"][k],
                            )["footprint_type"],
                        )
                        for k in a["on_stream"]["cmd"].keys()
                    ]
                )

            if a["on_stream"]["pm"] is not None:
                data["cmd_vertices"] = dict(
                    [
                        (
                            k,
                            Footprint2D(
                                a["on_stream"]["cmd"][k]["vertices"],
                                a["on_stream"]["cmd"][k],
                            )["footprint_type"],
                        )
                        for k in a["on_stream"]["cmd"].keys()
                    ]
                )

        return cls(data)

    @classmethod
<<<<<<< HEAD
    def pawprint_from_galstreams(cls, stream_name, pawprint_ID, width):

=======
    def pawprint_from_galstreams(cls, stream_name, pawprint_ID):
>>>>>>> bfb66abe
        galstreams_dir = os.path.dirname(gst.__file__)
        galstreams_tracks = os.path.join(galstreams_dir, "tracks/")

        def _make_track_file_name(stream_name, pawprint_ID):
            return (
                galstreams_tracks
                + "track.st."
                + stream_name
                + "."
                + pawprint_ID
                + ".ecsv"
            )

        def _make_summary_file_name(stream_name, pawprint_ID):
            return (
                galstreams_tracks
                + "track.st."
                + stream_name
                + "."
                + pawprint_ID
                + ".summary.ecsv"
            )

        def _get_stream_frame_from_file(summary_file):
            t = apt.QTable.read(summary_file)

            x = dict()
            atts = [x.replace("mid.", "") for x in t.keys() if "mid" in x]
            for (
                att
            ) in (
                atts
            ):  # we're effectively looping over skycoords defined for mid here (ra, dec, ...)
                x[att] = t[f"mid.{att}"][
                    0
                ]  # <- make sure to set it up as a scalar. if not, frame conversions get into trouble
            mid_point = SkyCoord(**x)

            x = dict()
            atts = [x.replace("pole.", "") for x in t.keys() if "pole" in x]
            for (
                att
            ) in (
                atts
            ):  # we're effectively looping over skycoords defined for pole here (ra, dec, ...)
                x[att] = t[f"pole.{att}"][0]
            # Make sure to set the pole's distance attribute to 1 (zero causes problems, when transforming to stream frame coords)
            x["distance"] = (
                1.0 * u.kpc
            )  # it shouldn't matter, but if it's zero it does crazy things
            mid_pole = SkyCoord(**x)

            return GreatCircleICRSFrame(pole=mid_pole, ra0=mid_point.icrs.ra)

        data = {}
        data["stream_name"] = stream_name
        data["pawprint_ID"] = pawprint_ID

        track_file = _make_track_file_name(stream_name, pawprint_ID)
        summary_file = _make_summary_file_name(stream_name, pawprint_ID)
        data["stream_frame"] = _get_stream_frame_from_file(summary_file)

        data["track"] = gst.Track6D(
            stream_name=data["stream_name"],
            track_name=data["pawprint_ID"],
            track_file=track_file,
            summary_file=summary_file,
        )
        try:
            data["width"] = 2*data['track'].track_width['width_phi2'] # one standard deviation on each side (is this wide enough?)
        except:
            data["width"] = width
        data["stream_vertices"] = data["track"].create_sky_polygon_footprint_from_track(
            width=data["width"], phi2_offset=0.0 * u.deg
        )
        data["background_vertices"] = data[
            "track"
        ].create_sky_polygon_footprint_from_track(
            width=data["width"], phi2_offset=3.0 * u.deg
        )
        data["cmd_filters"] = None
        data["cmd_vertices"] = None
        data["pm_vertices"] = None
        data["pm1_vertices"] = None
        data["pm2_vertices"] = None
        

        return cls(data)

    def add_cmd_footprint(self, new_footprint, color, mag, name):
        if self.cmd_filters is None:
            self.cmd_filters = dict((name, [color, mag]))
            self.cmdprint = dict((name, new_footprint))
        else:
            self.cmd_filters[name] = [color, mag]
            self.cmdprint[name] = new_footprint

    def add_pm_footprint(self, new_footprint, name):
        if self.pmprint is None:
            self.pmprint = dict((name, new_footprint))
        else:
            self.pmprint[name] = new_footprint

    def save_pawprint(self):
        # WARNING this doesn't save the track yet - need schema
        # WARNING the stream frame doesn't save right either
        fname = self.stream_name + self.pawprint_ID + ".asdf"
        tree = {
            "stream_name": self.stream_name,
            "pawprint_ID": self.pawprint_ID,
            "stream_frame": self.stream_frame,  # needs a schema to save properly
            "cmd_filters": self.cmd_filters,
            "width": self.width,
            "on_stream": {"sky": self.skyprint["stream"].export()},
            "off_stream": self.skyprint["background"].export(),
            #    'track':self.track   #TODO
        }
        if self.cmdprint is not None:
            tree["on_stream"]["cmd"] = dict(
                [(k, self.cmdprint[k].export()) for k in self.cmd_filters.keys()]
            )
        else:
            tree["on_stream"]["cmd"] = None

        if self.pmprint is not None:
            tree["on_stream"]["pm"] = dict(
                [(k, self.pmprint[k].export()) for k in self.pmprint.keys()]
            )
        else:
            tree["on_stream"]["pm"] = None

        out = asdf.AsdfFile(tree)
        out.write_to(fname)<|MERGE_RESOLUTION|>--- conflicted
+++ resolved
@@ -183,12 +183,8 @@
         return cls(data)
 
     @classmethod
-<<<<<<< HEAD
     def pawprint_from_galstreams(cls, stream_name, pawprint_ID, width):
 
-=======
-    def pawprint_from_galstreams(cls, stream_name, pawprint_ID):
->>>>>>> bfb66abe
         galstreams_dir = os.path.dirname(gst.__file__)
         galstreams_tracks = os.path.join(galstreams_dir, "tracks/")
 
