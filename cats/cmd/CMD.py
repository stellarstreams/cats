#!/usr/bin/env python3
# -*- coding: utf-8 -*-
"""
Created on Wed Nov  2 11:22:24 2022

@author: Ani, Kiyan, Richard
"""
import matplotlib as mpl
from matplotlib.patches import PathPatch
import matplotlib.pyplot as plt
import numpy as np
import scipy
from scipy.interpolate import interp1d
from scipy.interpolate import InterpolatedUnivariateSpline
from scipy.signal import correlate2d
from ugali.analysis.isochrone import factory as isochrone_factory
from astropy.coordinates import SkyCoord
from isochrones.mist import MIST_Isochrone
import sys
sys.path.append('/Users/Tavangar/CATS_workshop/cats/')
from cats.pawprint.pawprint import Pawprint, Footprint2D
from cats.inputs import stream_inputs as inputs

plt.rc(
    "xtick",
    top=True,
    direction="in",
    labelsize=15,
)
plt.rc(
    "ytick",
    right=True,
    direction="in",
    labelsize=15,
)
plt.rc(
    "font",
    family="Arial",
)


class Isochrone:
<<<<<<< HEAD
    def __init__(self, stream, cat, pawprint):
=======
    def __init__(self, cat, age, feh, distance, alpha, sky_poly, pm_poly):
>>>>>>> bfb66abe
        """
        Defining variables loaded into class.

        ------------------------------------------------------------------

        Parameters:
        cat = Input catalogue.
        age = Input age of stream from galstreams and/or literature.
        feh = Input metallicity from galstreams and/or literature.
        distance = Input distance from galstreams and/or literature.
        alpha = alpha/Fe
        pawprint = Stream multidimensional footprint
        """
        
        # Pull survey from catalog?
        self.stream=stream
        self.cat = cat
        self.age=inputs[stream]['age']
        self.feh=inputs[stream]['feh']
        self.distance=inputs[stream]['distance']  # kpc
        self.alpha=inputs[stream]['alpha']
        self.dist_mod = 5 * np.log10(1000*self.distance) - 5
        
        self.pawprint = pawprint
        track = self.pawprint.track.track.transform_to(self.pawprint.track.stream_frame)
        
        if self.stream == 'GD-1':
            distmod_spl = np.poly1d([2.41e-4, 2.421e-2, 15.001])
            self.dist_mod_correct = distmod_spl(self.cat["phi1"]) - self.dist_mod
        else:
            spline_dist = InterpolatedUnivariateSpline(track.phi1.value, track.distance.value)
            self.dist_mod_correct = (5 * np.log10(spline_dist(self.cat["phi1"]) * 1000) - 5) - self.dist_mod
        
        
        
        self.x_shift = 0
        self.y_shift = 0
        self.phot_survey = inputs[self.stream]['phot_survey']
        self.band1 = inputs[self.stream]['band1']
        self.band2 = inputs[self.stream]['band2']
        self.data_mag = inputs[self.stream]['mag']
        self.data_color1 = inputs[self.stream]['color1']
        self.data_color2 = inputs[self.stream]['color2']
        self.turnoff = inputs[self.stream]['turnoff']
        
        self.generate_isochrone()
        self.sel_sky()
        self.sel_pm()
        if self.pawprint.pm1print is not None:
            self.sel_pm12()
            
        self.data_cmd()
        if self.pawprint.pm1print is not None:
            # Only shift isochrone is the previous cuts are clean enough
            #  Otherwise it will just shift to the background
            self.correct_isochrone()
    

    def sel_sky(self):
        """
        Initialising the on-sky polygon mask to return only contained sources.
        """
        
        on_poly_patch = mpl.patches.Polygon(
            self.pawprint.skyprint['stream'].vertices[::50], facecolor="none", edgecolor="k", linewidth=2
        )
        on_points = np.vstack((self.cat["phi1"], self.cat["phi2"])).T
        on_mask = on_poly_patch.get_path().contains_points(on_points)
        
#         on_points = np.vstack((self.cat["phi1"], self.cat["phi2"])).T
#         on_mask = self.pawprint.skyprint['stream'].inside_footprint(on_points) #very slow because skyprint is very large

        self.on_skymask = on_mask

    def sel_pm(self):
        """
        Initialising the proper motions polygon mask to return only contained sources.
        """

        on_points = np.vstack((self.cat["pm_phi1_cosphi2_unrefl"], self.cat["pm_phi2_unrefl"])).T
        
        on_mask = self.pawprint.pmprint.inside_footprint(on_points)

        self.on_pmmask = on_mask
        
    def sel_pm12(self):

        """
        Initialising the proper motions polygon mask to return only contained sources.
        """

        on_pm1_points = np.vstack((self.cat['phi1'], self.cat["pm_phi1_cosphi2_unrefl"])).T
        on_pm2_points = np.vstack((self.cat['phi1'], self.cat["pm_phi2_unrefl"])).T
        
        on_pm1_mask = self.pawprint.pm1print.inside_footprint(on_pm1_points)
        on_pm2_mask = self.pawprint.pm2print.inside_footprint(on_pm2_points)
        
        self.on_pm1mask = on_pm1_mask
        self.on_pm2mask = on_pm2_mask
        self.on_pm12mask = on_pm1_mask & on_pm2_mask

    def generate_isochrone(self):
        """
        load an isochrone, LF model for a given metallicity, age, distance
        """

        # Convert feh to z
        Y_p = 0.245  # Primordial He abundance (WMAP, 2003)
        c = 1.54  # He enrichment ratio
        ZX_solar = 0.0229
        z = (1 - Y_p) / ((1 + c) + (1 / ZX_solar) * 10 ** (-self.feh))

        if self.phot_survey == 'Gaia':
            mist = MIST_Isochrone()
            iso = mist.isochrone(age=np.log10(1e9*self.age), #has to be given in logAge
                           feh=self.feh,
                           eep_range=None, #get the whole isochrone,
                           distance=1e3*self.distance #given in parsecs
                          )

            initial_mass, actual_mass = iso.initial_mass.values, iso.mass.values
            mag = iso.G_mag.values
            color_1 = iso.BP_mag.values
            color_2 = iso.RP_mag.values

            # Excise the horizontal branch
            turn_idx = scipy.signal.argrelextrema(iso.G_mag.values, np.less)[0][0]
            initial_mass = initial_mass[0:turn_idx]
            actual_mass = actual_mass[0:turn_idx]
            self.masses = actual_mass
            
            self.mag = mag[0:turn_idx]
            self.color = color_1[0:turn_idx] - color_2[0:turn_idx]
            
        else:
            iso = isochrone_factory(
                "Dotter",
                survey=self.phot_survey,
                age=self.age,
                distance_modulus=self.dist_mod,
                z=z,
                band_1=self.band1,
                band_2=self.band2,
            )

            iso.afe = self.alpha

            initial_mass, mass_pdf, actual_mass, mag_1, mag_2 = iso.sample(mass_steps=4e2)
            mag_1 = mag_1 + iso.distance_modulus
            mag_2 = mag_2 + iso.distance_modulus

            # Excise the horizontal branch
            turn_idx = scipy.signal.argrelextrema(mag_1, np.less)[0][0]
            initial_mass = initial_mass[0:turn_idx]
            mass_pdf = mass_pdf[0:turn_idx]
            actual_mass = actual_mass[0:turn_idx]
            mag_1 = mag_1[0:turn_idx]
            mag_2 = mag_2[0:turn_idx]
            
            self.mag = mag_1
            self.color = mag_1 - mag_2

            mmag_1 = interp1d(initial_mass, mag_1, fill_value="extrapolate")
            mmag_2 = interp1d(initial_mass, mag_2, fill_value="extrapolate")
            mmass_pdf = interp1d(initial_mass, mass_pdf, fill_value="extrapolate")

            self.iso = iso
            self.masses = actual_mass
            self.mass_pdf = mass_pdf

            self.mmag_1 = mmag_1
            self.mmag_2 = mmag_2
            self.mmass_pdf = mmass_pdf

        # return iso, initial_mass, mass_pdf, actual_mass, mag_1, mag_2, mmag_1, mmag_2, \
        #            mmass_pdf

<<<<<<< HEAD
    def data_cmd(self, xrange=[-0.5, 1.0], yrange=[15, 22]):

=======
    def data_cmd(self, xbin, ybin, xrange=[-0.5, 1.0], yrange=[15, 22]):
>>>>>>> bfb66abe
        """
        Empirical CMD generated from the input catalogue, with distance gradient accounted for.

        ------------------------------------------------------------------

        Parameters:
        xrange: Set the range of color values. Default is [-0.5, 1.0].
        yrange: Set the range of magnitude values. Default is [15, 22].
        """
        tab = self.cat
        x_bins = np.arange(xrange[0], xrange[1], inputs[self.stream]['bin_sizes'][0])  # Used 0.03 for Jhelum
        y_bins = np.arange(yrange[0], yrange[1], inputs[self.stream]['bin_sizes'][1])  # Used 0.2 for Jhelum

        # if this is the second runthrough and a proper motion mask already exists, use that instead of the rough one
        if self.pawprint.pm1print is not None:
            data, xedges, yedges = np.histogram2d(
                (tab[self.data_color1] - tab[self.data_color2])[self.on_pm12mask & self.on_skymask],
                (tab[self.data_mag] - self.dist_mod_correct)[self.on_pm12mask & self.on_skymask],
                bins=[x_bins, y_bins],
                density=True,
            )
        else:
            data, xedges, yedges = np.histogram2d(
                (tab[self.data_color1] - tab[self.data_color2])[self.on_pmmask & self.on_skymask],
                (tab[self.data_mag] - self.dist_mod_correct)[self.on_pmmask & self.on_skymask],
                bins=[x_bins, y_bins],
                density=True,
            )

        self.x_edges = xedges
        self.y_edges = yedges
        self.CMD_data = data.T
        
    def correct_isochrone(self):

        """
        Correlate the 2D histograms from the data and the
        theoretical isochrone to find the shift in color
        and magnitude necessary for the best match
        """

        signal, xedges, yedges = np.histogram2d(
            self.color,
            self.mag,
            bins=[self.x_edges, self.y_edges],
            weights=np.ones(len(self.mag)),
        )

        signal_counts, xedges, yedges = np.histogram2d(
            self.color, 
            self.mag, 
            bins=[self.x_edges, self.y_edges]
        )
        signal = signal / signal_counts
        signal[np.isnan(signal)] = 0.0
        signal = signal.T

        ccor2d = correlate2d(self.CMD_data, signal)
        y, x = np.unravel_index(np.argmax(ccor2d), ccor2d.shape)
        self.x_shift = (x - len(ccor2d[0]) / 2.0) * (self.x_edges[1] - self.x_edges[0])
        self.y_shift = (y - len(ccor2d) / 2.0) * (self.y_edges[1] - self.y_edges[0])

    def make_poly(self, iso_low, iso_high, maxmag=26, minmag=14):
        """
        Generate the CMD polygon mask.

        ------------------------------------------------------------------

        Parameters:
        iso_low: spline function describing the "left" bound of the theorietical isochrone
        iso_high: spline function describing the "right" bound of the theoretical isochrone
        maxmag: faint limit of theoretical isochrone, should be deeper than all data
        minmag: bright limit of theoretical isochrone, either include just MS and subgiant branch or whole isochrone

        Returns:
        cmd_poly: Polygon vertices in CMD space.
        cmd_mask: Boolean mask in CMD sapce.

        """

        mag_vals = np.arange(minmag, maxmag, 0.01)
        col_low_vals = iso_low(mag_vals)
        col_high_vals = iso_high(mag_vals)

        cmd_poly = np.concatenate(
            [
                np.array([col_low_vals, mag_vals]).T,
                np.flip(np.array([col_high_vals, mag_vals]).T, axis=0),
            ]
        )
<<<<<<< HEAD
        cmd_footprint = Footprint2D(cmd_poly, footprint_type='cartesian')
        
        cmd_points = np.vstack((self.cat[self.data_color1] - self.cat[self.data_color2], 
                                self.cat[self.data_mag] - self.dist_mod_correct)).T
        cmd_mask = cmd_footprint.inside_footprint(cmd_points)

        return cmd_footprint, cmd_mask

    
    def get_tolerance(self, scale_err=1, base_tol=0.075):
        '''
        Convolving errors to create wider selections near mag limit
        Code written by Nora Shipp and adapted by Kiyan Tavangar
        '''
        if self.phot_survey == 'PS1':
            err=lambda x: 0.00363355415 + np.exp((x - 23.9127145) / 1.09685211)
        elif self.phot_survey == 'DES_DR2':
            # from DES_DR1 in Nora's code (I think should apply here as well)
            err=lambda x: 0.0010908679647672335 + np.exp((x - 27.091072029215375) / 1.0904624484538419)
        else:
            # assume PS1 while I wait for Gaia photometry
            err=lambda x: 0.00363355415 + np.exp((x - 23.9127145) / 1.09685211)
            #err=lambda x: 0*x
        
        return scale_err*err(self.mag) + base_tol
    
    def simpleSln(self, maxmag=22, scale_err=2, mass_thresh=0.80):
=======

        # to create the boolean mask, don't know if we want this
        cmd_poly_patch = mpl.patches.Polygon(
            cmd_poly, facecolor="none", edgecolor="k", linewidth=2
        )
        cmd_points = np.vstack((self.cat[mag1] - self.cat[mag2], self.cat[mag1])).T
        cmd_mask = cmd_poly_patch.get_path().contains_points(cmd_points)

        return cmd_poly, cmd_mask

    def correct_isochrone(self):
        """
        Correlate the 2D histograms from the data and the
        theoretical isochrone to find the shift in color
        and magnitude necessary for the best match
        """

        signal, xedges, yedges = np.histogram2d(
            self.mag1 - self.mag2,
            self.mag1,
            bins=[self.x_edges, self.y_edges],
            weights=np.ones(len(self.mag1)),
        )

        signal_counts, xedges, yedges = np.histogram2d(
            self.mag1 - self.mag2, self.mag1, bins=[self.x_edges, self.y_edges]
        )
        signal = signal / signal_counts
        signal[np.isnan(signal)] = 0.0
        signal = signal.T

        ccor2d = correlate2d(self.CMD_data, signal)
        y, x = np.unravel_index(np.argmax(ccor2d), ccor2d.shape)
        self.x_shift = (x - len(ccor2d[0]) / 2.0) * (self.x_edges[1] - self.x_edges[0])
        self.y_shift = (y - len(ccor2d) / 2.0) * (self.y_edges[1] - self.y_edges[0])

    def simpleSln(
        self,
        tolerance,
        maxmag,
        mass_thresh=0.80,
    ):
>>>>>>> bfb66abe
        """
        Select the stars that are within the CMD polygon cut
        --------------------------------
        Parameters:
        - maxmag: faint limit of created CMD polygon, should be deeper than all data
        - mass_thresh: upper limit for the theoretical mass that dictates the bright limit of the
                       theoretical isochrone used for polygon
        - coloff: shift in color from theoretical isochrone to data
        - magoff: shift in magnitude from theoretical isochrone to data

        Returns:
        - cmd_poly: vertices of the CMD polygon cut
        - cmd_mask: bitmask of stars that pass the polygon cut
        - iso_model: the theoretical isochrone after shifts
        - iso_low: the "left" bound of the CMD polygon cut made from theoretical isochrone
        - iso_high: the "right" bound of the CMD polygon cut made from theoretical isochrone
        """

        coloff = self.x_shift
        magoff = self.y_shift
        ind = self.masses < mass_thresh
        
        tol = self.get_tolerance(scale_err)[ind]

        iso_low = interp1d(
            self.mag[ind] + magoff, self.color[ind] + coloff - tol, fill_value="extrapolate"
        )
        iso_high = interp1d(
            self.mag[ind] + magoff, self.color[ind] + coloff + tol, fill_value="extrapolate"
        )
        iso_model = interp1d(
            self.mag[ind] + magoff, self.color[ind] + coloff, fill_value="extrapolate"
        )

        hb_print, self.hb_mask = self.make_hb_print()
        
        cmd_footprint, self.cmd_mask = self.make_poly(iso_low, iso_high, maxmag, minmag=self.turnoff)

        #self.pawprint.cmd_filters = ... need to specify this since g vs g-r is a specific choice
        #self.pawprint.add_cmd_footprint(cmd_footprint, 'g_r', 'g', 'cmdprint')
        self.pawprint.cmdprint = cmd_footprint
        self.pawprint.hbprint = hb_print
        
        #self.pawprint.save_pawprint(...)
        
        return cmd_footprint, self.cmd_mask, hb_print, self.hb_mask, self.pawprint
    
    def make_hb_print(self):
        # probably want to incorporate this into cmdprint and have two discontinous regions
        if self.phot_survey == 'PS1':
            if self.band2 == 'i':
                g_i_0 = np.array([-0.9, -0.6, -0.2, 0.45, 0.6, -0.6, -0.9])
                Mg_ps1 = np.array([3.3, 3.3, 0.9, 1.25, 0.4, 0.1, 3.3]) + self.dist_mod

                hb_poly = np.vstack((g_i_0, Mg_ps1)).T
                hb_footprint = Footprint2D(hb_poly, footprint_type='cartesian')
                hb_points = np.vstack((self.cat[self.data_color1] - self.cat[self.data_color2], 
                                    self.cat[self.data_mag] - self.dist_mod_correct)).T
                hb_mask = hb_footprint.inside_footprint(hb_points)
            
            elif self.band2 == 'r':
                # g-r, g panstarss bands
                g_r_0 = np.array([-0.5, -0.3, -0.1, 0.35, 0.45, -0.35, -0.5])
                Mg_ps1 = np.array([3.3, 3.3, 1.0, 1.2, 0.4, 0.1, 3.3]) + self.dist_mod

                hb_poly = np.vstack((g_r_0, Mg_ps1)).T
                hb_footprint = Footprint2D(hb_poly, footprint_type='cartesian')
                hb_points = np.vstack((self.cat[self.data_color1] - self.cat[self.data_color2], 
                                    self.cat[self.data_mag] - self.dist_mod_correct)).T
                hb_mask = hb_footprint.inside_footprint(hb_points)
                
        elif self.phot_survey == 'Gaia':
            bp_rp_0 = np.array([-0.5, -0.2, 0.15, 0.85, 0.9, -0.1, -0.5])
            Mv = np.array([3.3, 3.3, 1.05, 0.8, -0.0, 0.4, 3.3]) + self.dist_mod

            hb_poly = np.vstack((bp_rp_0, Mv)).T #doesn't take into account distance gradient
            hb_footprint = Footprint2D(hb_poly, footprint_type='cartesian')
            hb_points = np.vstack((self.cat[self.data_color1] - self.cat[self.data_color2], 
                                self.cat[self.data_mag] - self.dist_mod_correct)).T
            hb_mask = hb_footprint.inside_footprint(hb_points)
            
        elif self.phot_survey == 'des':
            # don't select any points until we get the des polygon
            g_r_0 = np.array([-0.5, -0.5])
            Mg_des = np.array([3.3, 3.3]) + self.dist_mod
            
            #g_r_0 = np.array([-0.5, -0.2, 0.15, 0.85, 0.9, -0.1, -0.5])
            #Mg_des = np.array([3.3, 3.3, 1.05, 0.8, -0.0, 0.4, 3.3])

            hb_poly = np.vstack((g_r_0, Mg_des)).T #doesn't take into account distance gradient
            hb_footprint = Footprint2D(hb_poly, footprint_type='cartesian')
            hb_points = np.vstack((self.cat[self.data_color1] - self.cat[self.data_color2], 
                                self.cat[self.data_mag] - self.dist_mod_correct)).T
            hb_mask = hb_footprint.inside_footprint(hb_points)
            
        return hb_footprint, hb_mask
            

    def plot_CMD(self, scale_err=2):
        """
        Plot the shifted isochrone over a 2D histogram of the polygon-selected
        data.

        Returns matplotlib Figure.
        
        WANT TO PLOT THE ACTUAL POLYGON USED AS WELL
        """
        if self.pawprint.pm1print is not None:
            cat = self.cat[self.on_pm12mask & self.on_skymask]
            #cat = self.cat[self.on_pm12mask]
        else:
            cat = self.cat[self.on_pmmask & self.on_skymask]
            #cat = self.cat[self.on_pmmask]
        color = self.color + self.x_shift
        mag = self.mag + self.y_shift
        mass_pdf = self.masses
        bins = (np.linspace(-0.5, 1.5, 128), np.linspace(10, 22.5, 128))

        fig = plt.figure(figsize=(8, 8))
        ax = fig.add_subplot(111)

        ax.hist2d(
            cat[self.data_color1] - cat[self.data_color2],
            cat[self.data_mag],
            bins=bins,
            norm=mpl.colors.LogNorm(),
            zorder=5,
        )
        ax.plot(
            color,
            mag,
            color="k",
            ls="--",
            zorder=10,
        )

        ax.plot(
            color - self.get_tolerance(scale_err),
            mag,
            color="b",
            ls="--",
            zorder=10,
        )
        ax.plot(
            color + self.get_tolerance(scale_err),
            mag,
            color="b",
            ls="--",
            zorder=10,
        )
        
        patch_cmd = PathPatch(self.pawprint.cmdprint.footprint, 
                          facecolor='none', edgecolor='red', 
                          linewidth=3, zorder=10)
        ax.add_patch(patch_cmd)

        patch_hb = PathPatch(self.pawprint.hbprint.footprint, 
                          facecolor='none', edgecolor='red', 
                          linewidth=3, zorder=10)
        ax.add_patch(patch_hb)
        
        ax.set_xlabel(
            f"{self.band1}-{self.band2}",
            fontsize=20,
        )
        ax.set_ylabel(
            f"{self.band1}",
            fontsize=20,
        )

        ax.set_ylim(21, np.min(mag))
        ax.set_xlim(-0.5, 1.5)

        return fig
    
    
        

<<<<<<< HEAD
    def convolve_1d(self, probabilities, mag_err):

=======
    def convolve_1d(probabilities, mag_err):
>>>>>>> bfb66abe
        """
        1D Gaussian convolution.

        ------------------------------------------------------------------

        Parameters:
        probabilities:
        mag_err: Uncertainty in the magnitudes.

        """
        self.probabilities = probabilities
        self.mag_err = mag_err

        sigma = mag_err / self.ybin  # error in pixel units
        kernel = Gaussian1DKernel(sigma)
        convolved = convolve(probabilities, kernel)

        self.convolved = convolved

    def convolve_errors(self, g_errors, r_errors, intr_err=0.1):
        """

        1D Gaussian convolution of the data with uncertainities.

        ------------------------------------------------------------------

        Parameters:
        g_errors: g magnitude uncertainties.
        r_errors: r magnitude uncertainties.
        intr_err: Free to set. Default is 0.1.

        """

        for i in range(len(probabilities)):
            probabilities[i] = convolve_1d(
                probabilities[i],
                np.sqrt(
                    g_errors(self.x_bins[i]) ** 2
                    + r_errors(self.y_bins[i]) ** 2
                    + intr_err**2
                ),
                sel.fx_bins[1] - self.x_bins[0],
            )

        self.probabilities = probabilities

    def errFn(self):
        """
        Generate the errors for the magnitudes?
        """

        gerrs = np.zeros(len(self.y_bins))
        rerrs = np.zeros(len(self.x_bins))

        for i in range(len(self.y_bins)):
            gerrs[i] = np.nanmedian(
                self.cat["g0"][abs(self.cat["g0"] - self.y_bins[i]) < self.ybin / 2]
            )
            rerrs[i] = np.nanmedian(
                self.cat["r0"][abs(self.cat["g0"] - self.x_bins[i]) < self.xbin / 2]
            )

        gerrs = interp1d(self.y_bins, gerrs, fill_value="extrapolate")
        rerrs = interp1d(self.x_bins, rerrs, fill_value="extrapolate")

        self.gerrs = gerrs
        self.rerrs = rerrs<|MERGE_RESOLUTION|>--- conflicted
+++ resolved
@@ -40,11 +40,8 @@
 
 
 class Isochrone:
-<<<<<<< HEAD
     def __init__(self, stream, cat, pawprint):
-=======
-    def __init__(self, cat, age, feh, distance, alpha, sky_poly, pm_poly):
->>>>>>> bfb66abe
+
         """
         Defining variables loaded into class.
 
@@ -222,12 +219,9 @@
         # return iso, initial_mass, mass_pdf, actual_mass, mag_1, mag_2, mmag_1, mmag_2, \
         #            mmass_pdf
 
-<<<<<<< HEAD
+        
     def data_cmd(self, xrange=[-0.5, 1.0], yrange=[15, 22]):
 
-=======
-    def data_cmd(self, xbin, ybin, xrange=[-0.5, 1.0], yrange=[15, 22]):
->>>>>>> bfb66abe
         """
         Empirical CMD generated from the input catalogue, with distance gradient accounted for.
 
@@ -318,7 +312,6 @@
                 np.flip(np.array([col_high_vals, mag_vals]).T, axis=0),
             ]
         )
-<<<<<<< HEAD
         cmd_footprint = Footprint2D(cmd_poly, footprint_type='cartesian')
         
         cmd_points = np.vstack((self.cat[self.data_color1] - self.cat[self.data_color2], 
@@ -346,50 +339,7 @@
         return scale_err*err(self.mag) + base_tol
     
     def simpleSln(self, maxmag=22, scale_err=2, mass_thresh=0.80):
-=======
-
-        # to create the boolean mask, don't know if we want this
-        cmd_poly_patch = mpl.patches.Polygon(
-            cmd_poly, facecolor="none", edgecolor="k", linewidth=2
-        )
-        cmd_points = np.vstack((self.cat[mag1] - self.cat[mag2], self.cat[mag1])).T
-        cmd_mask = cmd_poly_patch.get_path().contains_points(cmd_points)
-
-        return cmd_poly, cmd_mask
-
-    def correct_isochrone(self):
-        """
-        Correlate the 2D histograms from the data and the
-        theoretical isochrone to find the shift in color
-        and magnitude necessary for the best match
-        """
-
-        signal, xedges, yedges = np.histogram2d(
-            self.mag1 - self.mag2,
-            self.mag1,
-            bins=[self.x_edges, self.y_edges],
-            weights=np.ones(len(self.mag1)),
-        )
-
-        signal_counts, xedges, yedges = np.histogram2d(
-            self.mag1 - self.mag2, self.mag1, bins=[self.x_edges, self.y_edges]
-        )
-        signal = signal / signal_counts
-        signal[np.isnan(signal)] = 0.0
-        signal = signal.T
-
-        ccor2d = correlate2d(self.CMD_data, signal)
-        y, x = np.unravel_index(np.argmax(ccor2d), ccor2d.shape)
-        self.x_shift = (x - len(ccor2d[0]) / 2.0) * (self.x_edges[1] - self.x_edges[0])
-        self.y_shift = (y - len(ccor2d) / 2.0) * (self.y_edges[1] - self.y_edges[0])
-
-    def simpleSln(
-        self,
-        tolerance,
-        maxmag,
-        mass_thresh=0.80,
-    ):
->>>>>>> bfb66abe
+
         """
         Select the stars that are within the CMD polygon cut
         --------------------------------
@@ -566,14 +516,8 @@
         return fig
     
     
-        
-
-<<<<<<< HEAD
     def convolve_1d(self, probabilities, mag_err):
 
-=======
-    def convolve_1d(probabilities, mag_err):
->>>>>>> bfb66abe
         """
         1D Gaussian convolution.
 
